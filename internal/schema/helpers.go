package schema

import (
	"strings"

	"golang.org/x/exp/constraints"
)

// DBObject is an interface satisifed by [Table], [View], [Enum], etc.
// and allows for easier interaction during the sorting and printing parts of
// the code.
type DBObject interface {
	SortKey() string
	String() string
	AddDependency(string)
	DependsOn() []string
}

<<<<<<< HEAD
// identifier joins the parts of a sql identifier, quoting each part only if
// necessary (if the part is not lower-case.)
//
// TODO: put this in pgtools, it probably belongs there
func identifier(parts ...string) string {
	out := make([]string, 0, len(parts))
	for _, s := range parts {
		lowered := strings.ToLower(s)
		if lowered == s && !strings.ContainsRune(s, '"') {
			out = append(out, s)
		} else {
			out = append(out, pgtools.QuoteIdentifier(s))
		}
	}
	return strings.Join(out, ".")
}

=======
>>>>>>> 600ab783
// query is a helper for writing sql queries that look nice in vscode when using
// the "Inline SQL for go" extension by @jhnj, which gives syntax highlighting
// for strings that begin with `--sql`.
//
// https://marketplace.visualstudio.com/items?itemName=jhnj.vscode-go-inline-sql
func query(x string) string {
	return strings.TrimSpace(strings.TrimPrefix(x, "--sql"))
}

// asMap turns a slice of objects into a map of objects keyed by their
// SortKey().
func asMap[K constraints.Ordered, T Sortable[K]](collections ...[]T) map[K]T {
	total := 0
	for _, obj := range collections {
		total += len(obj)
	}
	out := make(map[K]T, total)
	for _, collection := range collections {
		for _, object := range collection {
			out[object.SortKey()] = object
		}
	}
	return out
}<|MERGE_RESOLUTION|>--- conflicted
+++ resolved
@@ -16,26 +16,6 @@
 	DependsOn() []string
 }
 
-<<<<<<< HEAD
-// identifier joins the parts of a sql identifier, quoting each part only if
-// necessary (if the part is not lower-case.)
-//
-// TODO: put this in pgtools, it probably belongs there
-func identifier(parts ...string) string {
-	out := make([]string, 0, len(parts))
-	for _, s := range parts {
-		lowered := strings.ToLower(s)
-		if lowered == s && !strings.ContainsRune(s, '"') {
-			out = append(out, s)
-		} else {
-			out = append(out, pgtools.QuoteIdentifier(s))
-		}
-	}
-	return strings.Join(out, ".")
-}
-
-=======
->>>>>>> 600ab783
 // query is a helper for writing sql queries that look nice in vscode when using
 // the "Inline SQL for go" extension by @jhnj, which gives syntax highlighting
 // for strings that begin with `--sql`.
